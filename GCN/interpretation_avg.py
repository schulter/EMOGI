import tensorflow as tf
import os, sys
import h5py
import gcn.utils
from scipy.sparse import lil_matrix
import matplotlib
matplotlib.use('Agg')
import matplotlib.pyplot as plt
import numpy as np
import math
from deepexplain.tensorflow import DeepExplain
sys.path.append(os.path.abspath('../GCN'))
from my_gcn import MYGCN
import utils
from time import time
import argparse


def str_to_num(s):
    try:
        return int(s)
    except ValueError:
        try:
            return float(s)
        except ValueError:
            return s


def load_hyper_params(model_dir):
    file_name = os.path.join(model_dir, 'hyper_params.txt')
    input_file = None
    with open(file_name, 'r') as f:
        args = {}
        for line in f.readlines():
            if '\t' in line:
                key, value = line.split('\t')
                if value.startswith('['): # list of hidden dimensions
                    f = lambda x: "".join(c for c in x if c not in ['\"', '\'', ' ', '\n', '[', ']']) 
                    l = [int(f(i)) for i in value.split(',')]
                    args[key.strip()] = l
                else:
                    args[key.strip()] = str_to_num(value.strip())
            else:
                input_file = line.strip()
    return args, input_file


def load_hdf_data(path, network_name='network', feature_name='features'):
    with h5py.File(path, 'r') as f:
        network = f[network_name][:]
        features = f[feature_name][:]
        node_names = f['gene_names'][:]
        train_mask = f['mask_train'][:]
        if 'feature_names' in f:
            feature_names = f['feature_names'][:]
        else:
            feature_names = None
        positives = []
        y_train = f['y_train'][:]
        positives.append(y_train.flatten())
        if 'y_test' in f:
            positives.append(f['y_test'][:].flatten())
        if 'y_val' in f:
            positives.append(f['y_val'][:].flatten())
        genes_pos = set()
        for group in positives:
            genes_pos.update(np.nonzero(group)[0])
        genes_pos = set(node_names[i,1] for i in genes_pos)
        if 'features_raw' in f:
            features_raw = f['features_raw'][:]
        else:
            features_raw = None
    return network, features, features_raw, y_train, train_mask, node_names, feature_names, genes_pos


def get_direct_neighbors(adj, node):
    neighbors = []
    for idx, val in enumerate(adj[node,:]):
        if math.isclose(val, 1):
            neighbors.append(idx)
    return neighbors


def get_top_neighbors(idx_gene, adj, attr_mean, attr_std):
    edge_list = []
    nodes_attr = {}
    sources = [idx_gene]
    for support in range(2, len(attr_mean)):
        for source in sources:
            next_neighbors = get_direct_neighbors(adj, source)
            for next_node in next_neighbors:
                if not (next_node, source) in edge_list:
                    edge_list.append((source, next_node))
                    if not next_node in nodes_attr:
                        val_mean = (attr_mean[support][idx_gene, next_node] + attr_mean[support][next_node, idx_gene])/2
                        val_std = (attr_std[support][idx_gene, next_node] + attr_std[support][next_node, idx_gene])/2
                        nodes_attr[next_node] = (val_mean, val_std)
        sources = next_neighbors
    return edge_list, nodes_attr


def save_edge_list(edge_list, nodes_attr, gene, node_names, out_dir):
    with open("{}{}.edgelist".format(out_dir, gene), "wt") as out_handle:
        out_handle.write("SOURCE\tTARGET\tLRP_ATTR_TARGET\tLABEL_TARGET\n")
        for edge in edge_list:
            out_handle.write("{}\t{}\t{}\t{}\n".format(*edge, nodes_attr[edge[1]][0], node_names[edge[1]]))


def _hide_top_right(ax):
    ax.spines['right'].set_visible(False)
    ax.spines['top'].set_visible(False)
    ax.yaxis.set_ticks_position('left')
    ax.xaxis.set_ticks_position('bottom')


def save_plots(feature_names, idx_gene, features, feat_attr_mean, feat_attr_std, node_names,
               genes_pos, most_important, least_important, out_dir, plot_title):
    fig, ax = plt.subplots(nrows = 3, ncols = 1, figsize = (12, 6))
    # original feature plot
    x = np.arange(len(feature_names))
    ax[0].set_title("{} (label = {}, mean prediction = {})".format(node_names[idx_gene], *plot_title))
    ax[0].bar(x, features[idx_gene,:].tolist()[0], color="#67a9cf")
    ax[0].set_xticks(x)
    ax[0].set_xticklabels(feature_names)
    ax[0].set_ylabel("feature value")
    # LRP attributions for each feature
    ax[1].bar(x, feat_attr_mean[idx_gene,:], color="#5ab4ac", yerr=feat_attr_std[idx_gene,:])
    ax[1].set_xticklabels(feature_names)
    ax[1].set_xticks(x)
    ax[1].set_ylabel("LRP attribution")
    for i, val in enumerate(feat_attr_mean[idx_gene,:]):
        if val < 0:
            ax[1].patches[i].set_facecolor("#d8b365")
    # most/least important neighbors
    neighbors = most_important + least_important[::-1]
    x = np.arange(len(neighbors))
    ax[2].bar(x, [i[1][0] for i in neighbors], color="#5ab4ac", yerr= [i[1][1] for i in neighbors])
    ax[2].set_xticks(x)
    ax[2].set_xticklabels([i[0] for i in neighbors])
    ax[2].set_ylabel("LRP attribution")
    for i, val in enumerate([i[1][0] for i in neighbors]):
        if val < 0:
            ax[2].patches[i].set_facecolor("#d8b365")
    for i, (gene, val) in enumerate(neighbors):
        if gene in genes_pos:
            ax[2].get_xticklabels()[i].set_color("red")
    # finalize
    _hide_top_right(ax[0])
    _hide_top_right(ax[1])
    _hide_top_right(ax[2])
    for axis in ax:
        for tick in axis.get_xticklabels():
            tick.set_rotation(90)
    plt.tight_layout()
    fig.savefig("{}{}.pdf".format(out_dir, node_names[idx_gene]))
    fig.clf()
    plt.close('all')


def plot_violins(matrix, out_dir, file_name):
    fig, ax = plt.subplots(nrows = 1, ncols = 1, figsize = (15, 5))
    _hide_top_right(ax)
    ax.violinplot(matrix.T.tolist())
    plt.tight_layout()
    fig.savefig(out_dir + file_name)
    fig.clf()
    plt.close('all')

    
def save_average_plots(attr_mean, attr_std, idx_gene, adj, node_names,
                       out_dir, features, genes_pos, feature_names, plot_title):
    edge_list, nodes_attr = get_top_neighbors(idx_gene, adj, attr_mean, attr_std)
    save_edge_list(edge_list, nodes_attr, node_names[idx_gene], node_names, out_dir)
    nodes_sorted = sorted(nodes_attr.items(), key=lambda x: x[1][0])
    nodes_sorted = [(node_names[idx], attr) for idx, attr in nodes_sorted]
    most_important = nodes_sorted[-30:][::-1]
    least_important = nodes_sorted[:15]
    f_names = feature_names if not feature_names is None else np.arange(features.shape[1])
    save_plots(f_names, idx_gene, features, attr_mean[0], attr_std[0],
               node_names, genes_pos, most_important, least_important, out_dir, plot_title)


def get_attributions(de, model, idx_gene, placeholders, features, support):
    mask_gene = np.zeros((features.shape[0],1))
    mask_gene[idx_gene] = 1
    return de.explain(method="elrp",
                      T=tf.nn.sigmoid(model.outputs) * mask_gene,
                      X=[placeholders['features'], *placeholders["support"]],
                      xs=[features, *support])
    

def interpretation(model_dirs, gene, out_dir, adj, features, y_train, support,
                   node_names, feature_names, genes_pos, num_supports, args, raw_features,
                   predicted_probs):
    attributions = [[] for _ in range(num_supports+1)]
    print("Now: {}".format(gene))
    for model_dir in model_dirs:
        ckpt = tf.train.get_checkpoint_state(checkpoint_dir=model_dir)
        placeholders = {
            'support': [tf.placeholder(tf.float32) for _ in range(num_supports)],
            'features': tf.placeholder(tf.float32, shape=features.shape),
            'labels': tf.placeholder(tf.float32, shape=(None, y_train.shape[1])),
            'labels_mask': tf.placeholder(tf.int32),
            'dropout': tf.placeholder_with_default(0., shape=()),
            'num_features_nonzero': tf.placeholder(tf.int32)
        }
        os.environ['CUDA_VISIBLE_DEVICES'] = '-1'
        with tf.Session() as sess:
            with DeepExplain(session=sess) as de:
                model = MYGCN(placeholders=placeholders,
                              input_dim=features.shape[1],
                              learning_rate=args['lr'],
                              weight_decay=args['decay'],
                              num_hidden_layers=len(args['hidden_dims']),
                              hidden_dims=args['hidden_dims'],
                              pos_loss_multiplier=args['loss_mul'],
                              logging=False, sparse_network=False)
                model.load(ckpt.model_checkpoint_path, sess)
                try:
                    idx_gene = node_names.index(gene)
                except:
                    print("Warning: '{}' not found in label list".format(gene))
                    break
                new_attr = get_attributions(de, model, idx_gene, placeholders, features, support)
                assert len(attributions) == len(new_attr)
                for i in range(len(new_attr)):
                    attributions[i].append(new_attr[i])
        tf.reset_default_graph()
    if attributions[0] == []: return None
    # create avg plots for this gene
    attributions = [np.array(attributions[i]) for i in range(len(attributions))]
    attr_mean = [np.mean(x, axis=0) for x in attributions]
    attr_std = [np.std(x, axis=0) for x in attributions]
    if not out_dir is None:
        # get predicted probability and true for the gene
        for line in predicted_probs:
            if line[2] == gene:
                plot_title = (line[1], round(float(line[-2]), 3))
                break
        save_average_plots(attr_mean, attr_std, idx_gene, adj, node_names,
                           out_dir, raw_features, genes_pos, feature_names, plot_title)
    return attributions[0]


def interpretation_avg(model_dir, genes, out_dir):
    if not out_dir is None:
        if out_dir[-1] != "/":
            out_dir += "/"
        if not os.path.isdir(out_dir):
            os.makedirs(out_dir)
    args, data_file = load_hyper_params(model_dir)
    print("Load: {}".format(data_file))

    data = load_hdf_data(data_file, feature_name='features')
<<<<<<< HEAD
    adj, features, raw_features, y_train, _, node_names, feature_names, genes_pos = data
    # get raw features from numpy file if they are not in container
    if raw_features is None:
        #raw_features = features
        raw_features = np.load('../data/pancancer/multiomics_features_raw_fc.npy')
=======
    adj, raw_features, y_train, _, node_names, feature_names, genes_pos = data
    plot_violins(raw_features, out_dir, "features_h5.pdf")
>>>>>>> 9002cacf
    node_names = [x[1] for x in node_names]
    features = utils.preprocess_features(lil_matrix(raw_features), sparse=False)
    plot_violins(features, out_dir, "features_afterpreprocess.pdf")

    if args["support"] > 0:
        support = utils.chebyshev_polynomials(adj, args["support"], sparse=False)
        num_supports = 1 + args["support"]
    else:
        support = [np.eye(adj.shape[0])]
        num_supports = 1

    # get all subdirs in the model dir
    model_dirs = [os.path.join(model_dir, i) for i in os.listdir(model_dir) if i.startswith('cv_')]
    assert(np.all([os.path.isdir(i) for i in model_dirs])) # make sure those are dirs
    for path in model_dirs:
        if not os.path.isdir(path):
            raise RuntimeError("Path '{}' not found.".format(path))
    
    # get predicted probabilities
    predicted_probs = []
    with open(os.path.join(model_dir, "ensemble_predictions.tsv"), "rt") as handle:
        for i, line in enumerate(handle):
            if i == 0: continue
            predicted_probs.append(line.split('\t'))
    assert len(predicted_probs) == features.shape[0]
    assert len(predicted_probs) == len(set(x[2] for x in predicted_probs))

    attributions_all = []
    for gene in genes:
        attr = interpretation(model_dirs, gene, out_dir, adj, features, y_train, support,
                              node_names, feature_names, genes_pos, num_supports, args,
                              np.matrix(raw_features), predicted_probs)
        attributions_all.append(attr)
    return attributions_all


def main():
    parser = argparse.ArgumentParser(
    description='Do average LRP interpretation on a given cross-validated model')
    parser.add_argument('-m', '--modeldir',
                        help='Path to the trained model directory',
                        dest='model_dir',
                        required=True)
    parser.add_argument('-g', '--genes',
                        help='List of gene symbols for which to do interpretation',
                        nargs='+',
                        dest='genes',
                        default=None)
    args = parser.parse_args()

    # get some genes to do interpretation for
    if args.genes is None:
        genes = ["NCK1", "ITGAX", "PAG1", "SH2B2", "CEBPB", "CHD1", "CHD3", "CHD4",
                 "TP53", "PADI4", "RBL2", "BRCA1", "BRCA2", "NOTCH2", "NOTCH1",
                 "MYOC", "ZNF24", "SIM1", "HSP90AA1", "ARNT", "KRAS", "SMAD6", "SMAD4", 
                 "STAT1", "MGMT", "NCOR2", "RUNX1", "KAT7", "IDH1", "IDH2", "DROSHA",
                 "WRN", "FOXA1", "RAC1", "BIRC3", "DNM2", "MYC"]
    else:
        genes = args.genes
    
    # create the output dir (within first model dir)
    # at the end output dir contains the average lrp values over all provided models
    out_dir = os.path.join(args.model_dir, 'lrp_sigmoid')
    if not os.path.isdir(out_dir):
        os.mkdir(out_dir)
    interpretation_avg(model_dir=args.model_dir,
                       genes=genes,
                       out_dir=out_dir)

if __name__ == "__main__":
    main()<|MERGE_RESOLUTION|>--- conflicted
+++ resolved
@@ -252,16 +252,13 @@
     print("Load: {}".format(data_file))
 
     data = load_hdf_data(data_file, feature_name='features')
-<<<<<<< HEAD
+
     adj, features, raw_features, y_train, _, node_names, feature_names, genes_pos = data
     # get raw features from numpy file if they are not in container
     if raw_features is None:
         #raw_features = features
         raw_features = np.load('../data/pancancer/multiomics_features_raw_fc.npy')
-=======
-    adj, raw_features, y_train, _, node_names, feature_names, genes_pos = data
-    plot_violins(raw_features, out_dir, "features_h5.pdf")
->>>>>>> 9002cacf
+    plot_violins(features, out_dir, "features_h5.pdf")
     node_names = [x[1] for x in node_names]
     features = utils.preprocess_features(lil_matrix(raw_features), sparse=False)
     plot_violins(features, out_dir, "features_afterpreprocess.pdf")
